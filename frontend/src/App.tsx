import { useReducer, useEffect } from 'react'
import './App.css'
import { Layout, Model, TabNode } from 'flexlayout-react'
import 'flexlayout-react/style/light.css'
import { flexjson } from 'const/flexlayout'
import SideBar from 'components/SideBar'
import FlowChart from 'components/FlowChart'
import ParamForm from 'components/ParamForm'
import PlotOutput from 'components/PlotOutput'
import ImageViewer from 'components/ImageViewer'
import ToolBar from 'components/ToolBar'

import AppStateContext from 'contexts/AppStateContext'

import State from 'models/State'
import Algorithm from 'models/Algorithm'
import Parameter from 'models/Parameter'
import StateAction from 'models/StateAction'

const model = Model.fromJson(flexjson)

const reducer = (state: State, action: StateAction): State => {
  switch (action.type) {
    case 'AlgoSelect': {
      const updatedState: State = {
        currentSelectedAlgo: action.value,
        algorithms: state.algorithms,
      }
      return updatedState
    }
    case 'ParamUpdate': {
      const newAlgorithms: Algorithm[] = state.algorithms.map((algo) => {
        if (algo.name === state.currentSelectedAlgo) {
          const newParameters: Parameter[] = algo.parameters.map((param) => {
            if (param.name === action.param) {
              param.value = action.value
            }
            return param
          })
          algo.parameters = newParameters
        }
        return algo
      })

      const updatedState: State = {
        currentSelectedAlgo: state.currentSelectedAlgo,
        algorithms: newAlgorithms,
      }
      return updatedState
    }
    default:
      return state
  }
}

function App() {
  // アルゴリズム(CaImAn, suite2p...)ごとにパラメータの初期値を作っておく必要がある
  const initialParametersCaiman: Parameter[] = [
    { name: 'alpha_caiman', value: 30 },
    { name: 'beta_caiman', value: 30 },
    { name: 'gamma_caiman', value: 30 },
  ]
  const initialParametersS2P: Parameter[] = [
    { name: 'alpha_s2p', value: 30 },
    { name: 'beta_s2p', value: 30 },
    { name: 'gamma_s2p', value: 30 },
  ]
  // アルゴリズムと対応するパラメータの初期値を設定
  const initialAlgorithms: Algorithm[] = [
    { name: 'CaImAn', parameters: initialParametersCaiman },
    { name: 'Suite2P', parameters: initialParametersS2P },
    { name: 'algo3', parameters: initialParametersCaiman },
  ]

  // Appのstateの初期値
  const initialState: State = {
    currentSelectedAlgo: 'CaImAn',
    algorithms: initialAlgorithms,
  }

  const [state, dispatch] = useReducer(reducer, initialState)

  // 確認用
  useEffect(() => {
    console.log(state)
  }, [state])

  const factory = (node: TabNode) => {
    var component = node.getComponent()
    if (component === 'button') {
      return <button>{node.getName()}</button>
    } else if (component == 'flowchart') {
      return <FlowChart />
    } else if (component == 'sidebar') {
      return <SideBar />
    } else if (component == 'paramForm') {
      return <ParamForm />
    } else if (component == 'output') {
      return <PlotOutput />
    } else if (component == 'image') {
      return <ImageViewer />
    } else {
      return null
    }
  }

  return (
<<<<<<< HEAD
    <AppStateContext.Provider value={{ state, dispatch }}>
      <Layout model={model} factory={factory} />
    </AppStateContext.Provider>
=======
    <div id="container">
      <div className="app">
        <div className="toolbar">
          <ToolBar />
        </div>
        <div className="contents">
          <Layout model={model} factory={factory} />
        </div>
      </div>
    </div>
>>>>>>> 22b2d285
  )
}

export default App<|MERGE_RESOLUTION|>--- conflicted
+++ resolved
@@ -105,22 +105,18 @@
   }
 
   return (
-<<<<<<< HEAD
     <AppStateContext.Provider value={{ state, dispatch }}>
-      <Layout model={model} factory={factory} />
-    </AppStateContext.Provider>
-=======
-    <div id="container">
-      <div className="app">
-        <div className="toolbar">
-          <ToolBar />
-        </div>
-        <div className="contents">
-          <Layout model={model} factory={factory} />
+      <div id="container">
+        <div className="app">
+          <div className="toolbar">
+            <ToolBar />
+          </div>
+          <div className="contents">
+            <Layout model={model} factory={factory} />
+          </div>
         </div>
       </div>
-    </div>
->>>>>>> 22b2d285
+    </AppStateContext.Provider>
   )
 }
 
