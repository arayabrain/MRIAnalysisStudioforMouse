--- conflicted
+++ resolved
@@ -226,17 +226,17 @@
     setLoading(true)
     if (!idEdit) {
       getDataTree().then(() => setLoading(false))
-      return;
+      return
     }
     Promise.all([
-        dispatch(getDatasetList({ project_id: idEdit })),
-        dispatch(
-            getProjectId({
-              project_id: idEdit,
-              callback: () => setLoading(false),
-            }),
-        ),
-        getDataTree()
+      dispatch(getDatasetList({ project_id: idEdit })),
+      dispatch(
+        getProjectId({
+          project_id: idEdit,
+          callback: () => setLoading(false),
+        }),
+      ),
+      getDataTree(),
     ]).then(() => setLoading(false))
     return () => {
       dispatch(resetCurrentProject())
@@ -258,21 +258,25 @@
   }, [currentProject?.project_name])
 
   useEffect(() => {
-    if(currentProject?.project_type) {
+    if (currentProject?.project_type) {
       setProjectType(currentProject.project_type as number)
     }
   }, [currentProject?.project_type])
 
   const onFilter = (value: { [key: string]: string }) => {
     if (!initDatabases) return
-    const records = onFilterValue(value, initDatabases, 'tree') as RecordDatabase[]
+    const records = onFilterValue(
+      value,
+      initDatabases,
+      'tree',
+    ) as RecordDatabase[]
     const data = onSort(
-        JSON.parse(JSON.stringify(records)),
-        orderBy,
-        columnSort as OrderKey,
-        "tree",
+      JSON.parse(JSON.stringify(records)),
+      orderBy,
+      columnSort as OrderKey,
+      'tree',
     ) as RecordDatabase[]
-    setDatabases({...initDatabases, records: data})
+    setDatabases({ ...initDatabases, records: data })
     if (!Object.keys(value).length) return
     const newParams = Object.keys(value)
       .map((key) => value[key] && `${key}=${value[key]}`)
@@ -290,7 +294,7 @@
     try {
       const response = await getDataBaseTree()
       const records = onFilterValue(defaultValue, response, 'tree')
-      setDatabases({...databasese, records: records as RecordDatabase[]})
+      setDatabases({ ...databasese, records: records as RecordDatabase[] })
       setInitDatabases(response)
     } catch {}
   }
@@ -605,9 +609,9 @@
     }
     const records = onFilterValue(filterValue, initDatabases, 'tree')
     const data = onSort(
-        JSON.parse(JSON.stringify(records)),
-        orderByValue,
-        orderKey as OrderKey
+      JSON.parse(JSON.stringify(records)),
+      orderByValue,
+      orderKey as OrderKey,
     )
     setDatabases({ ...initDatabases, records: data as RecordDatabase[] })
     setColumnSort(orderKey)
@@ -686,23 +690,7 @@
           callback: async (isSuccess: boolean) => {
             if (isSuccess) {
               if (nodeId) {
-<<<<<<< HEAD
-                const response = await getDatasetListApi(idEdit)
-                let urls: { id: string | number; url: string }[] = []
-                getUrlFromSubfolder(response.records, urls)
-                await Promise.all([
-                  dispatch(
-                    setInputNodeFilePath({
-                      nodeId,
-                      filePath: urls.map(({ url }) => url),
-                    }),
-                  ),
-                  dispatch(getDatasetList({ project_id: idEdit })),
-                  dispatch(setLoadingExpriment({ loading: false })),
-                ])
-=======
                 await dispatch(setLoadingExpriment({ loading: true }))
->>>>>>> 93adf2a1
                 if (routeGoback) {
                   navigate(`${routeGoback}&id=${idEdit}`)
                 }
@@ -733,11 +721,11 @@
   const handleClear = () => {
     setParams('')
     const data = onSort(
-        JSON.parse(JSON.stringify(initDatabases.records)),
-        orderBy,
-        columnSort as OrderKey,
+      JSON.parse(JSON.stringify(initDatabases.records)),
+      orderBy,
+      columnSort as OrderKey,
     )
-    setDatabases({...initDatabases, records: data as RecordDatabase[]})
+    setDatabases({ ...initDatabases, records: data as RecordDatabase[] })
   }
 
   return (
@@ -910,13 +898,13 @@
         </DragBox>
         <DropBox>
           <BoxFilter>
-            <Box sx={{display: 'flex', gap: 5}}>
+            <Box sx={{ display: 'flex', gap: 5 }}>
               <Button variant="contained" onClick={handleClear}>
                 Clear Filter
               </Button>
               <ButtonFilter
-                  onClick={() => setOpenFilter(true)}
-                  style={{ margin: '0 26px 0 0' }}
+                onClick={() => setOpenFilter(true)}
+                style={{ margin: '0 26px 0 0' }}
               >
                 Filter
               </ButtonFilter>
