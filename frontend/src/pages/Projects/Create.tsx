--- conflicted
+++ resolved
@@ -220,7 +220,8 @@
   const timeoutClick = useRef<NodeJS.Timeout | undefined>()
   const [isEditName, setIsEditName] = useState(false)
 
-<<<<<<< HEAD
+  const errorProjectEmpty = useMemo(() => !projectName, [projectName])
+
   const queryFilter: {[key: string]: string } = useMemo(() => {
     return {
       session_label: searchParams.get('session_label') || '',
@@ -229,9 +230,6 @@
       protocol: searchParams.get('protocol') || '',
     }
   }, [searchParams])
-=======
-  const errorProjectEmpty = useMemo(() => !projectName, [projectName])
->>>>>>> 65d58cda
 
   useEffect(() => {
     setLoading(true)
@@ -292,19 +290,14 @@
     const newParams = Object.keys(value)
       .map((key) => value[key] && `${key}=${value[key]}`)
       .join('&')
-    setParams(newParams)
+    idEdit ? setParams(`id=${idEdit}&${newParams}`) : setParams(newParams)
   }
 
   const getDataTree = async () => {
     try {
       const response = await getDataBaseTree()
-<<<<<<< HEAD
       const records = onFilterValue(queryFilter, response, 'tree')
       setDatabases({...databasese, records: records as RecordDatabase[]})
-=======
-      const records = onFilterValue(defaultValue, response, 'tree')
-      setDatabases({ ...databasese, records: records as RecordDatabase[] })
->>>>>>> 65d58cda
       setInitDatabases(response)
     } catch {}
   }
@@ -729,7 +722,7 @@
   }
 
   const handleClear = () => {
-    setParams('')
+    idEdit ? setParams(`id=${idEdit}`) : setParams('')
     const data = onSort(
       JSON.parse(JSON.stringify(initDatabases.records)),
       orderBy,
@@ -903,14 +896,9 @@
         </DragBox>
         <DropBox>
           <BoxFilter>
-<<<<<<< HEAD
             <Box sx={{display: 'flex', gap: 5}}>
               { Object.keys(queryFilter).some((key) => queryFilter[key]) &&
                 <Button variant="contained" onClick={handleClear}>
-=======
-            <Box sx={{ display: 'flex', gap: 5 }}>
-              <Button variant="contained" onClick={handleClear}>
->>>>>>> 65d58cda
                 Clear Filter
               </Button>}
               <ButtonFilter
