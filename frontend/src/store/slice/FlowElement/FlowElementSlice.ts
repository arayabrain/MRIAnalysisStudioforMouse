--- conflicted
+++ resolved
@@ -23,11 +23,7 @@
 import { importExperimentByUid } from '../Experiments/ExperimentsActions'
 import { setInputNodeFilePath } from 'store/slice/InputNode/InputNodeActions'
 import { isInputNodePostData } from 'api/run/RunUtils'
-<<<<<<< HEAD
-import { getLabelByPath } from './FlowElementUtils'
-=======
 import { addAlgorithmNode, addInputNode } from './FlowElementActions'
->>>>>>> c8f1d78d
 
 const initialElements: Elements<NodeData> = [
   {
