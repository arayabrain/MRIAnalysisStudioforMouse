--- conflicted
+++ resolved
@@ -13,10 +13,7 @@
 import { useLocation, useNavigate, useSearchParams } from 'react-router-dom'
 import { DialogContext } from '../DialogContext'
 import { useSelector } from 'react-redux'
-import {
-  selectInputNodeById,
-  selectInputNodeParam,
-} from 'store/slice/InputNode/InputNodeSelectors'
+import { selectInputNodeParam } from 'store/slice/InputNode/InputNodeSelectors'
 import { setInputNodeParamAlignment } from 'store/slice/InputNode/InputNodeSlice'
 import { useDispatch } from 'react-redux'
 
@@ -28,7 +25,6 @@
   onChangeFilePath: (path: string | string[]) => void
 }>(({ multiSelect = false, filePath, nodeId, fileType, onChangeFilePath }) => {
   const {
-    // filePath: uploadedFilePath,
     onUploadFile,
     pending,
     uninitialized,
@@ -93,13 +89,7 @@
     const id = searchParams.get('id')
 
     useEffect(() => {
-<<<<<<< HEAD
-      if (!nodeId) return
-=======
       if (!nodeId || !!isEdited.current?.edited) return
-      const valueAlignments = (selectInput.param as AlignmentData)?.alignments
-        ?.value
->>>>>>> a0d13eab
       let newParams: Params[] = []
       if (Array.isArray(filePath)) {
         newParams = filePath.map((path: string) => {
