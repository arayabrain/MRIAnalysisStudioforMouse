from datetime import datetime
<<<<<<< HEAD
from enum import Enum
from typing import List, Literal, Optional

from pydantic import BaseModel, EmailStr, Field, validator


class UserRole(str, Enum):
    ADMIN = 'ADMIN'
    RESEARCHER = 'RESEARCHER'
    MANAGER = 'MANAGER'
=======
from typing import Optional, List, Union
from pydantic import BaseModel, EmailStr, Field, validator


class Role(BaseModel):
    code: int
    name: str

>>>>>>> d2aa3387

class UserAuth(BaseModel):
    email: EmailStr
    password: str = Field(max_length=255, regex='^(?=.*\d)(?=.*[@$!%*#?&])(?=.*[a-zA-Z]).{6,255}$')

    @validator('email')
    def email_must_less_than_255(cls, value):
        if len(value) >= 255:
            raise ValueError("Email too long")
        return value


class UserCreate(UserAuth):
<<<<<<< HEAD
    display_name: str = Field(..., max_length=100)
    lab: str = Field(..., max_length=100)
    role: Literal[UserRole.ADMIN, UserRole.RESEARCHER, UserRole.MANAGER]
=======
    display_name: str = Field(max_length=100)
    lab: str = Field(max_length=100)
    role: int

    class Config:
        anystr_strip_whitespace = True
>>>>>>> d2aa3387

    @validator('lab', 'display_name')
    def check_empty_string(cls, value: str):
        if not value.strip():
            raise ValueError('Value cannot be empty')
        return value.strip()


class UserUpdate(BaseModel):
<<<<<<< HEAD
    display_name: str = Field(..., max_length=100)
    lab: str = Field(..., max_length=100)
    role: Literal[UserRole.ADMIN, UserRole.RESEARCHER, UserRole.MANAGER]
=======
    display_name: str = Field(max_length=100)
    lab: str = Field(max_length=100)
    role: int

    class Config:
        anystr_strip_whitespace = True
>>>>>>> d2aa3387

    @validator('lab', 'display_name')
    def check_empty_string(cls, value: str):
        if not value.strip():
            raise ValueError('Value cannot be empty')
        return value.strip()

class User(BaseModel):
    uid: str
    email: EmailStr
    display_name: Optional[str] = Field(max_length=100)
    created_time: Optional[datetime] = None
    role: int
    lab: Optional[str] = Field(max_length=100)
    last_login_time: Optional[datetime] = None


class UserSendResetPasswordEmail(BaseModel):
    email: EmailStr


class UserVerifyResetPasswordCode(BaseModel):
    reset_code: str
    new_password: str = Field(max_length=255)


class ListUserPaging(BaseModel):
    data: Optional[List[User]]
    total_page: Optional[int]<|MERGE_RESOLUTION|>--- conflicted
+++ resolved
@@ -1,16 +1,4 @@
 from datetime import datetime
-<<<<<<< HEAD
-from enum import Enum
-from typing import List, Literal, Optional
-
-from pydantic import BaseModel, EmailStr, Field, validator
-
-
-class UserRole(str, Enum):
-    ADMIN = 'ADMIN'
-    RESEARCHER = 'RESEARCHER'
-    MANAGER = 'MANAGER'
-=======
 from typing import Optional, List, Union
 from pydantic import BaseModel, EmailStr, Field, validator
 
@@ -19,7 +7,6 @@
     code: int
     name: str
 
->>>>>>> d2aa3387
 
 class UserAuth(BaseModel):
     email: EmailStr
@@ -33,18 +20,12 @@
 
 
 class UserCreate(UserAuth):
-<<<<<<< HEAD
-    display_name: str = Field(..., max_length=100)
-    lab: str = Field(..., max_length=100)
-    role: Literal[UserRole.ADMIN, UserRole.RESEARCHER, UserRole.MANAGER]
-=======
     display_name: str = Field(max_length=100)
     lab: str = Field(max_length=100)
     role: int
 
     class Config:
         anystr_strip_whitespace = True
->>>>>>> d2aa3387
 
     @validator('lab', 'display_name')
     def check_empty_string(cls, value: str):
@@ -54,18 +35,12 @@
 
 
 class UserUpdate(BaseModel):
-<<<<<<< HEAD
-    display_name: str = Field(..., max_length=100)
-    lab: str = Field(..., max_length=100)
-    role: Literal[UserRole.ADMIN, UserRole.RESEARCHER, UserRole.MANAGER]
-=======
     display_name: str = Field(max_length=100)
     lab: str = Field(max_length=100)
     role: int
 
     class Config:
         anystr_strip_whitespace = True
->>>>>>> d2aa3387
 
     @validator('lab', 'display_name')
     def check_empty_string(cls, value: str):
