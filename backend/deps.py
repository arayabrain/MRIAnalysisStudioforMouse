--- conflicted
+++ resolved
@@ -4,12 +4,8 @@
 
 from dotenv import load_dotenv
 from fastapi import Depends, HTTPException, Response, status
-<<<<<<< HEAD
-from fastapi.security import HTTPAuthorizationCredentials, HTTPBearer, APIKeyHeader
-=======
 from fastapi.security import APIKeyHeader, HTTPAuthorizationCredentials, HTTPBearer
 from firebase_admin import auth
->>>>>>> 4fe783a9
 from jose import JWTError, jwt
 from pydantic import ValidationError
 
@@ -72,11 +68,6 @@
 
 async def get_current_user(
     res: Response,
-<<<<<<< HEAD
-    ExToken: Optional[str] = Depends(APIKeyHeader(name='ExToken')),
-    credential: HTTPAuthorizationCredentials = Depends(HTTPBearer(auto_error=False)),
-):
-=======
     ExToken: Optional[str] = Depends(APIKeyHeader(name='ExToken', auto_error=False)),
     credential: HTTPAuthorizationCredentials = Depends(HTTPBearer(auto_error=False)),
 ):
@@ -96,7 +87,6 @@
                 detail=f"Could not validate credentials",
                 headers={'WWW-Authenticate': 'Bearer error="invalid_token"'},
             )
->>>>>>> 4fe783a9
     if ExToken is None:
         raise HTTPException(
             status_code=status.HTTP_401_UNAUTHORIZED,
