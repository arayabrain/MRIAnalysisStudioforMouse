--- conflicted
+++ resolved
@@ -56,7 +56,6 @@
         os.path.join(folder_path, f'{file_name}.json'), indent=4,orient="split")
 
 
-<<<<<<< HEAD
 def get_nest2dict(value):
     nwb_dict = {}
 
@@ -79,7 +78,8 @@
             nwb_dict[_k] = _v
 
     return nwb_dict
-=======
+
+
 def string_to_float(params):
     for k, v in params.items():
         if isinstance(v, str) and v.isdecimal():
@@ -96,11 +96,11 @@
     nodeDict = {}
     startNodeList = []
 
-    edgeList = flowList['edgeList']
+    edgeList = flowList['elementListForRun']['edgeList']
     graph = {}
 
     # nodeを初期化
-    for node in flowList['nodeList']:
+    for node in flowList['elementListForRun']['nodeList']:
         nodeDict[node['id']] = node
         graph[node['id']] = []
         if node['type'] != 'AlgorithmNode':
@@ -115,11 +115,12 @@
 
 def run_algorithm(info, prev_info, item):
     if item['type'] == 'ImageFileNode':
-        info = {'path': ImageData(item['data']['path'], '')}
+        info = {'images': ImageData(item['data']['path'], '')}
     elif item['type'] == 'AlgorithmNode':
         # parameterをint, floatに変換
-        from .utils import string_to_float
         params = string_to_float(item['data']['param'])
+        params['nwb'] = info['nwb']
+        info.pop('nwb')
 
         wrapper = get_dict_leaf_value(
             wrapper_dict, item['data']['path'].split('/'))
@@ -156,5 +157,4 @@
         else:
             pass
 
-    return results
->>>>>>> 61eb15b7
+    return results